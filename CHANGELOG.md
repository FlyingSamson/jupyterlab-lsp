## CHANGELOG

<<<<<<< HEAD
### `@krassowski/jupyterlab-lsp 2.0.0` (unreleased)
=======
### `jupyter-lsp 0.9.2` (unreleased)

- autodetects the `sql` language server for `.sql` files ([#328][])
  - diagnostics are provided by `sqlint` which requires Node 11+
    to work well (in contrast to currently required Node 10+).

[#328]: https://github.com/krassowski/jupyterlab-lsp/pull/328

### `@krassowski/jupyterlab-lsp 1.2.0` (unreleased)
>>>>>>> 574abcc7

- features

  - support for JupyterLab 2.2 ([#301][])
  - completer now displays server-provided documentation,
    and a kernel icon for kernel suggestions without type information ([#301][])
  - add two icons themes for the completer (material and vscode) ([#322])
  - the documentation by the completer can be turned on or off ([#315])
  - continuous hinting (Hinterland mode) can be enabled in settings ([#315])
  - tokens in which the completer should not be triggered can be changed ([#315])
  - configuration for the following features is now exposed in the settings editor ([#318]):
    - diagnostics (display, filtering)
    - hover (modifier key)
  - rename operation status reporting got improved ([#318])
  - replaced the generic status icons with code check icon (coloured differently according to the status) ([#318])
  - added icons for all the features and their commands ([#318])
  - refactored the codebase with a new architecture which allows dynamic feature, document widget adapter, and code editor registration ([#318])
  - the document in the connections list in the statusbar popover are now represented by easy-to-understand DocumentLocator (breadcrumbs) widget rather than an internal id ([bacc006])

- bug fixes

  - path-autocompletion issues were resolved upstream an this release adopts these changes
  - missing caret and document connection icons were restored in the statusbar popover ([#318])
  - pressing "Cancel" rename during rename now correctly aborts the rename operation ([#318])
  - when a language server for a foreign document is not available an explanation is displayed (rather than the "Connecting..." status as before) ([4e5b2ad])
  - when jump target is not found a message is now shown instead of raising an exception ([00448d0])
  - fixed status message expiration and replacement ([8798f2d])
  - fixed some context command rank issues introduced after an attempt of migration to nulls ([#318])

[#301]: https://github.com/krassowski/jupyterlab-lsp/pull/301
[#315]: https://github.com/krassowski/jupyterlab-lsp/pull/315
[#318]: https://github.com/krassowski/jupyterlab-lsp/pull/318
[#322]: https://github.com/krassowski/jupyterlab-lsp/pull/322
[00448d0]: https://github.com/krassowski/jupyterlab-lsp/pull/318/commits/00448d0c55e7f9a1e7e0a5322f17610daac47dfe
[bacc006]: https://github.com/krassowski/jupyterlab-lsp/pull/318/commits/bacc0066da0727ff7397574914bf0401e4d8f7cb
[4e5b2ad]: https://github.com/krassowski/jupyterlab-lsp/pull/318/commits/4e5b2adf655120458cc8be4b453fe9a78c98e061
[8798f2d]: https://github.com/krassowski/jupyterlab-lsp/pull/318/commits/8798f2dcfd28da10a2b8d8f648974111caa52307

### `@krassowski/jupyterlab-lsp 1.1.2` (2020-08-05)

- bug fixes

  - emits console warnings instead of throwing errors in hover handlers and connections ([#299][], [#300][])
  - improve URL checks in message handling to enable LaTeX diagnostics to work when configured ([#288][])

[#299]: https://github.com/krassowski/jupyterlab-lsp/pull/299
[#300]: https://github.com/krassowski/jupyterlab-lsp/pull/300

### `jupyter-lsp 0.9.1` (2020-08-05)

- autodetects the `texlab` language server for `.tex` files ([#288][])
  - diagnostics _should_ be provided by `chktex` on save, but don't yet appear,
    but can be configured through the Advanced Settings Editor to appear on save or change

[#288]: https://github.com/krassowski/jupyterlab-lsp/issues/288

### `@krassowski/jupyterlab-lsp 1.1.0` (2020-07-20)

- features

  - language servers can now be configured from the Advanced Settings Editor ([#245][])

- bug fixes

  - fixes currently-highlighted token in dark editor themes against light lab theme
    (and vice versa) ([#195][])
  - restores sorting order-indicating caret icons in diagnostics panel table ([#261][])
  - handles document open and change operation ordering more predictably ([#284][])
  - fixes some pyflakes issues caused by line magics substitution ([#293][])
  - updated the link to the documentation of language servers ([#294][])

[#195]: https://github.com/krassowski/jupyterlab-lsp/issues/195
[#261]: https://github.com/krassowski/jupyterlab-lsp/issues/261
[#293]: https://github.com/krassowski/jupyterlab-lsp/pull/293
[#294]: https://github.com/krassowski/jupyterlab-lsp/pull/294

### `jupyter-lsp 0.9.0` (2020-07-20)

- features

  - language servers can now be configured from the Advanced Settings Editor ([#245][])

- bug fixes

  - handles document open and change operation ordering more predictably ([#284][])

### `lsp-ws-connection 0.5.0` (2020-07-20)

- features

  - language servers can now be configured from the Advanced Settings Editor ([#245][])

- bug fixes

  - handles document open and change operation ordering more predictably ([#284][])

[#245]: https://github.com/krassowski/jupyterlab-lsp/pull/245
[#284]: https://github.com/krassowski/jupyterlab-lsp/pull/284

### `@krassowski/jupyterlab-lsp 1.0.0` (2020-03-14)

- features

  - supports JupyterLab 2.0

### `@krassowski/jupyterlab_go_to_definition 1.0.0` (2020-03-14)

- features

  - supports JupyterLab 2.0

### `@krassowski/jupyterlab-lsp 0.8.0` (2020-03-12)

- features

  - opens a maximum of one WebSocket per language server ([#165][], [#199][])
  - lazy-loads language server protocol machinery ([#165][])
  - waits much longer for slow-starting language servers ([#165][])
  - cleans up documents, handlers, events, and signals more aggressively ([#165][])
  - ignores malformed diagnostic ranges, enabling markdown support ([#165][])
  - passes tests on Python 3.8 on Windows ([#165][])
  - improves support for rpy2 magic cells with parameters (
    [#206](https://github.com/krassowski/jupyterlab-lsp/pull/206)
    )

- bug fixes

  - reports files are open only after installing all handlers to avoid missing messages ([#201][])

[#201]: https://github.com/krassowski/jupyterlab-lsp/issues/201

### `lsp-ws-connection 0.4.0` (2020-03-12)

- breaking changes

  - no longer assumes one document per connection ([#165][])
  - requires documents be opened explicitly ([#165][])
  - use of the `eventEmitter` pattern mostly deprecated in favor of `Promise`s
    ([#165][])

[#165]: https://github.com/krassowski/jupyterlab-lsp/pull/165

### `jupyter-lsp 0.8.0` (2020-03-12)

- breaking changes

  - websockets are now serviced by implementation key, rather than language
    under `lsp/ws/<server key>` ([#199][])
  - introduces schema version `2`, reporting status by server at `lsp/status` ([#199][])

- bugfixes:
  - handles language server reading/writing and shadow file operations in threads ([#199][])

[#199]: https://github.com/krassowski/jupyterlab-lsp/pull/199

### `jupyter-lsp 0.7.0`

- bugfixes
  - didSave no longer causes unwanted messages in logs (
    [#187](https://github.com/krassowski/jupyterlab-lsp/pull/187)
    )

### `@krassowski/jupyterlab-lsp 0.7.1`

- features

  - users can now choose which columns to display
    in the diagnostic panel, using a context menu action (
    [#159](https://github.com/krassowski/jupyterlab-lsp/pull/159)
    )
  - start the diagnostics panel docked at the bottom and improve
    the re-spawning of the diagnostics panel (
    [#166](https://github.com/krassowski/jupyterlab-lsp/pull/166)
    )

- bugfixes

  - fixed various small bugs in the completer (
    [#162](https://github.com/krassowski/jupyterlab-lsp/pull/162)
    )
  - fix documentation display in signature for LSP servers which
    return MarkupContent (
    [#164](https://github.com/krassowski/jupyterlab-lsp/pull/164)
    )

### `lsp-ws-connection 0.3.1`

- added `sendSaved()` method (textDocument/didSave) (
  [#147](https://github.com/krassowski/jupyterlab-lsp/pull/147)
  )
- fixed `getSignatureHelp()` off-by-one error (
  [#140](https://github.com/krassowski/jupyterlab-lsp/pull/140)
  )

### `@krassowski/jupyterlab-lsp 0.7.0`

- features

  - reduced space taken up by the statusbar indicator (
    [#106](https://github.com/krassowski/jupyterlab-lsp/pull/106)
    )
  - implemented statusbar popover with connections statuses (
    [#106](https://github.com/krassowski/jupyterlab-lsp/pull/106)
    )
  - generates types for server data responses from JSON schema (
    [#110](https://github.com/krassowski/jupyterlab-lsp/pull/110)
    )
  - added 'rename' function for notebooks, using shadow filesystem (
    [#115](https://github.com/krassowski/jupyterlab-lsp/pull/115)
    )
  - added a UX workaround for rope rename issues when there is a
    SyntaxError in the Python code (
    [#127](https://github.com/krassowski/jupyterlab-lsp/pull/127)
    )
  - added a widget panel with diagnostics (inspections), allowing to
    sort and explore diagnostics, and to go to the respective location
    in code (with a click); accessible from the context menu (
    [#129](https://github.com/krassowski/jupyterlab-lsp/pull/129)
    )
  - all commands are now accessible from the command palette (
    [#142](https://github.com/krassowski/jupyterlab-lsp/pull/142)
    )
  - bash LSP now also covers `%%bash` magic cell in addition to `%%sh` (
    [#144](https://github.com/krassowski/jupyterlab-lsp/pull/144)
    )
  - rpy2 magics received enhanced support for argument parsing
    in both parent Python document (re-written overrides) and
    exctracted R documents (improved foreign code extractor) (
    [#148](https://github.com/krassowski/jupyterlab-lsp/pull/148),
    [#153](https://github.com/krassowski/jupyterlab-lsp/pull/153)
    )
  - console logs can now easily be redirected to a floating console
    windows for debugging of the browser tests (see CONTRIBUTING.md)

- bugfixes
  - diagnostics in foreign documents are now correctly updated (
    [133fd3d](https://github.com/krassowski/jupyterlab-lsp/pull/129/commits/133fd3d71401c7e5affc0a8637ee157de65bef62)
    )
  - diagnostics are now always correctly displayed in the document they were intended for
  - the workaround for relative root path is now also applied on Mac (
    [#139](https://github.com/krassowski/jupyterlab-lsp/pull/139)
    )
  - fixed LSP of R in Python (`%%R` magic cell from rpy2) (
    [#144](https://github.com/krassowski/jupyterlab-lsp/pull/144)
    )
  - completion now work properly when the kernel is shut down (
    [#146](https://github.com/krassowski/jupyterlab-lsp/pull/146)
    )
  - a lowercase completion option selected from an uppercase token
    will now correctly substitute the incomplete token (
    [#143](https://github.com/krassowski/jupyterlab-lsp/pull/143)
    )
  - `didSave()` is emitted on file save, enabling the workaround
    used by R language server to lazily load `library(tidyverse)` (
    [#95](https://github.com/krassowski/jupyterlab-lsp/pull/95),
    [#147](https://github.com/krassowski/jupyterlab-lsp/pull/147),
    )
  - signature feature is now correctly working in notebooks (
    [#140](https://github.com/krassowski/jupyterlab-lsp/pull/140)
    )

### `lsp-ws-connection 0.3.0`

- infrastructure
  - brought into monorepo [#107](https://github.com/krassowski/jupyterlab-lsp/pull/107)
- dev
  - allows `initializeParams` to be overloaded by subclasses
  - adopts
    - typescript 3.7
    - prettier
    - tslint
  - added initialization checks before executing sendChange to comply
    with LSP specs [#115](https://github.com/krassowski/jupyterlab-lsp/pull/115)

### `jupyter-lsp 0.7.0b0`

- features
  - adds a language server status endpoint (
    [#81](https://github.com/krassowski/jupyterlab-lsp/pull/81)
    )
  - adds more descriptive information to the language server spec (
    [#90](https://github.com/krassowski/jupyterlab-lsp/pulls/100)
    )
  - adds an extensible listener API (
    [#99](https://github.com/krassowski/jupyterlab-lsp/issues/99),
    [#100](https://github.com/krassowski/jupyterlab-lsp/pulls/100)
    )

### `@krassowski/jupyterlab-lsp 0.6.1`

- features
  - adds an indicator to the statusbar
  - and many other improvements, see the [release notes](https://github.com/krassowski/jupyterlab-lsp/releases/tag/v0.6.1)
- dependencies
  - removes unused npm dependencies

### `@krassowski/jupyterlab-lsp 0.6.0`

- features
  - allows "rename" action in file editor
- bugfixes
  - handles some non-standard diagnostic responses
- testing
  - adds browser-based testing for file editor
- dependencies
  - requires `jupyter-lsp`

### `jupyter-lsp 0.6.0b0`

- features
  - starts language servers on demand
  - accepts configuration via Jupyter config system (traitlets) and python
    `entry_point`s
  - autodetects language servers for bash, CSS, LESS, SASS, Dockerfile, YAML, JS,
    TypeScript, JSX, TSX, JSON, YAML<|MERGE_RESOLUTION|>--- conflicted
+++ resolved
@@ -1,8 +1,5 @@
 ## CHANGELOG
 
-<<<<<<< HEAD
-### `@krassowski/jupyterlab-lsp 2.0.0` (unreleased)
-=======
 ### `jupyter-lsp 0.9.2` (unreleased)
 
 - autodetects the `sql` language server for `.sql` files ([#328][])
@@ -11,8 +8,7 @@
 
 [#328]: https://github.com/krassowski/jupyterlab-lsp/pull/328
 
-### `@krassowski/jupyterlab-lsp 1.2.0` (unreleased)
->>>>>>> 574abcc7
+### `@krassowski/jupyterlab-lsp 2.0.0` (unreleased)
 
 - features
 
