--- conflicted
+++ resolved
@@ -77,15 +77,9 @@
 
 You will need to have all of the following installed:
 
-<<<<<<< HEAD
-- JupyterLab >=2.2.0,<3.0.0a0
+- JupyterLab >=3.0.0,<4.0.0a0
 - Python 3.6+
-- nodejs 10.12+
-=======
-- JupyterLab >=3.0.0rc10,<4.0.0a0
-- Python 3.5+
-- nodejs 10+
->>>>>>> 73c4ee36
+- nodejs 12+
 
 ## Installation
 
