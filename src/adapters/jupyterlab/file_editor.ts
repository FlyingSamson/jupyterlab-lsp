--- conflicted
+++ resolved
@@ -71,25 +71,11 @@
     this.connect_contentChanged_signal();
 
     console.log('LSP: file ready for connection:', this.path);
-<<<<<<< HEAD
-    this.connect_document(this.virtual_editor.virtual_document).then(() => {
-      this.current_completion_connector = new LSPConnector({
-        editor: this.editor.editor,
-        connections: this.connection_manager.connections,
-        virtual_editor: this.virtual_editor
-      });
-      completion_manager.register({
-        connector: this.current_completion_connector,
-        editor: this.editor.editor,
-        parent: editor_widget
-      });
-    });
-=======
     this.connect_document(this.virtual_editor.virtual_document)
       .then(() => {
         this.current_completion_connector = new LSPConnector({
           editor: this.editor.editor,
-          connections: this.connections,
+          connections: this.connection_manager.connections,
           virtual_editor: this.virtual_editor
         });
         completion_manager.register({
@@ -99,7 +85,6 @@
         });
       })
       .catch(console.warn);
->>>>>>> da85108e
 
     this.editor.model.mimeTypeChanged.connect((session, mimeChanged) => {
       // TODO: trigger didClose and didOpen, as per syncing specification
