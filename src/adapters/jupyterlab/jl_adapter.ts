--- conflicted
+++ resolved
@@ -10,11 +10,6 @@
 import * as lsProtocol from 'vscode-languageserver-protocol';
 import { FreeTooltip } from './components/free_tooltip';
 import { Widget } from '@phosphor/widgets';
-<<<<<<< HEAD
-import { IDocumentWidget } from '@jupyterlab/docregistry';
-=======
-import { until_ready } from '../../utils';
->>>>>>> da85108e
 import { VirtualEditor } from '../../virtual/editor';
 import { VirtualDocument } from '../../virtual/document';
 import { Signal } from '@phosphor/signaling';
@@ -31,14 +26,11 @@
 import { JumpToDefinition } from '../codemirror/features/jump_to';
 import { ICommandContext } from '../../command_manager';
 import { JSONObject } from '@phosphor/coreutils';
-<<<<<<< HEAD
 import {
   DocumentConnectionManager,
   IDocumentConnectionData
 } from '../../connection_manager';
-=======
 import { Rename } from '../codemirror/features/rename';
->>>>>>> da85108e
 
 export const lsp_features: Array<typeof CodeMirrorLSPFeature> = [
   Completion,
@@ -152,27 +144,8 @@
     );
   }
 
-<<<<<<< HEAD
   protected async on_connected(data: IDocumentConnectionData) {
     let { virtual_document } = data;
-=======
-  protected async on_lsp_connected(data: IDocumentConnectionData) {
-    let { connection, document: virtual_document } = data;
-
-    connection.on('close', closed_manually => {
-      if (!closed_manually) {
-        console.warn('LSP: Connection unexpectedly closed or lost');
-        this.disconnect_adapter(virtual_document);
-        this.retry_to_connect(virtual_document, 0.5)
-          .then(data => {
-            this.on_lsp_connected(data)
-              .then()
-              .catch(console.warn);
-          })
-          .catch(console.warn);
-      }
-    });
->>>>>>> da85108e
 
     await this.connect_adapter(data.virtual_document, data.connection);
     this.document_connected.emit(data);
@@ -189,26 +162,7 @@
   }
 
   protected async connect_document(virtual_document: VirtualDocument) {
-<<<<<<< HEAD
     this.connection_manager.connect_document_signals(virtual_document);
-=======
-    virtual_document.foreign_document_opened.connect((_host, context) => {
-      console.log(
-        'LSP: Connecting foreign document: ',
-        context.foreign_document.id_path
-      );
-      this.connect_document(context.foreign_document)
-        .then()
-        .catch(console.warn);
-    });
-    virtual_document.foreign_document_closed.connect(
-      (_host, { foreign_document }) => {
-        this.connections.get(foreign_document.id_path).close();
-        this.connections.delete(foreign_document.id_path);
-        this.documents.delete(foreign_document.id_path);
-      }
-    );
->>>>>>> da85108e
     virtual_document.changed.connect(this.document_changed.bind(this));
     await this.connect(virtual_document).catch(console.warn);
   }
@@ -269,7 +223,6 @@
       `LSP: will connect using root path: ${this.root_path} and language: ${language}`
     );
 
-<<<<<<< HEAD
     let options = {
       virtual_document,
       language,
@@ -277,53 +230,6 @@
       server_root: this.server_root,
       document_path: this.document_path
     };
-=======
-    // capture just the `s?://*`
-    const wsBase = PageConfig.getBaseUrl().replace(/^http/, '');
-    const wsUrl = `ws${wsBase}lsp/${language}`;
-    let socket = new WebSocket(wsUrl);
-
-    let connection = new LSPConnection({
-      serverUri: 'ws://jupyter-lsp/' + language,
-      languageId: language,
-      // paths handling needs testing on Windows and with other language servers
-      rootUri: 'file:///' + PathExt.join(this.server_root),
-      documentUri:
-        'file:///' + PathExt.join(this.server_root, virtual_document.uri),
-      documentText: () => {
-        // NOTE: Update is async now and this is not really used, as an alternative method
-        // which is compatible with async is used.
-        // This should be only used in the initialization step.
-        // @ts-ignore
-        if (this.main_connection.isConnected) {
-          console.warn('documentText is deprecated for use in JupyterLab LSP');
-        }
-        return virtual_document.value;
-      }
-    }).connect(socket);
-
-    connection.on('error', e => {
-      let error: Error = e.length && e.length >= 1 ? e[0] : new Error();
-      // TODO: those codes may be specific to my proxy client, need to investigate
-      if (error.message.indexOf('code = 1005') !== -1) {
-        console.warn('LSP: Connection failed for ' + virtual_document.id_path);
-        console.log('LSP: disconnecting ' + virtual_document.id_path);
-        this.disconnect_adapter(virtual_document);
-        this.ignored_languages.add(virtual_document.language);
-      } else if (error.message.indexOf('code = 1006') !== -1) {
-        console.warn(
-          'LSP: Connection closed by the server ' + virtual_document.id_path
-        );
-      } else {
-        console.error(
-          'LSP: Connection error of ' + virtual_document.id_path + ':',
-          e
-        );
-      }
-    });
-
-    this.connections.set(virtual_document.id_path, connection);
->>>>>>> da85108e
 
     let connection = this.connection_manager.connect(options).catch(() => {
       this.connection_manager
