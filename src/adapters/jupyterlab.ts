--- conflicted
+++ resolved
@@ -1,12 +1,6 @@
-<<<<<<< HEAD
-import { PathExt, PageConfig } from '@jupyterlab/coreutils';
-import { CodeMirror, CodeMirrorAdapterExtension } from './codemirror';
-=======
 import { Signal } from '@phosphor/signaling';
 import { Widget } from '@phosphor/widgets';
-
 import { PathExt, PageConfig } from '@jupyterlab/coreutils';
->>>>>>> 199bfa76
 import { JupyterFrontEnd } from '@jupyterlab/application';
 
 import { CodeEditor } from '@jupyterlab/codeeditor';
@@ -270,11 +264,8 @@
     console.log(
       `LSP: will connect using root path: ${this.root_path} and language: ${language}`
     );
-<<<<<<< HEAD
-
-    // capture just the s?://*
-=======
->>>>>>> 199bfa76
+
+    // capture just the `s?://*`
     const wsBase = PageConfig.getBaseUrl().replace(/^http/, '');
     const wsUrl = `ws${wsBase}lsp/${language}`;
     let socket = new WebSocket(wsUrl);
